[gd_scene load_steps=13 format=3 uid="uid://bo6a6drfgift2"]

[ext_resource type="Script" path="res://Classes/MainNode.gd" id="1_b3kv3"]
[ext_resource type="TileSet" uid="uid://clknfb6b2kcsg" path="res://tileset.tres" id="2_sxov8"]
[ext_resource type="Script" path="res://Classes/MyMap.gd" id="3_cnlk0"]
[ext_resource type="PackedScene" uid="uid://gap1ux4wn0k8" path="res://Classes/SliderWithLabel.tscn" id="4_s24k0"]
[ext_resource type="Script" path="res://Classes/HoverCellData.gd" id="5_miaey"]
[ext_resource type="PackedScene" uid="uid://b3hphamv1oy7y" path="res://Classes/GenerationHistory.tscn" id="6_l7l20"]
[ext_resource type="PackedScene" uid="uid://bj07rf0bt0u63" path="res://Classes/CollapsibleTilePlacer.tscn" id="7_jppps"]

[sub_resource type="StyleBoxFlat" id="StyleBoxFlat_x43o4"]
bg_color = Color(0.169245, 0.169245, 0.169245, 1)
border_width_left = 2
border_width_top = 2
border_width_right = 2
border_width_bottom = 2
border_blend = true

[sub_resource type="Theme" id="Theme_r14dn"]
PanelContainer/styles/panel = SubResource("StyleBoxFlat_x43o4")

[sub_resource type="GDScript" id="GDScript_bgg2j"]
script/source = "extends Button

func _on_option_button_item_selected(index):
	if index >= 0:
		disabled = false;
	else:
		disabled = true;
"

[sub_resource type="StyleBoxFlat" id="StyleBoxFlat_f6se3"]
bg_color = Color(0.28485, 0.28485, 0.28485, 1)

[sub_resource type="Theme" id="Theme_pbcp7"]
Panel/styles/panel = SubResource("StyleBoxFlat_f6se3")

[node name="MainNode" type="Node2D" node_paths=PackedStringArray("collections", "generator")]
script = ExtResource("1_b3kv3")
collections = NodePath("TileCollections")
maps_png_files = Array[String](["res://tiles/seas.png", "res://tiles/roads.png"])
generator = NodePath("TileGenerator")

[node name="TileMapContainer" type="PanelContainer" parent="."]
offset_right = 576.0
offset_bottom = 644.0
theme = SubResource("Theme_r14dn")

[node name="Label" type="Label" parent="TileMapContainer"]
layout_mode = 2
size_flags_vertical = 0
text = "Produced TileMap"
horizontal_alignment = 1

[node name="TileMap" type="TileMap" parent="TileMapContainer"]
texture_filter = 1
position = Vector2(23, 39)
scale = Vector2(5, 5)
tile_set = ExtResource("2_sxov8")
format = 2
script = ExtResource("3_cnlk0")

[node name="TabContainer" type="TabContainer" parent="."]
anchors_preset = 1
anchor_left = 1.0
anchor_right = 1.0
offset_left = 577.0
offset_top = 3.0
offset_right = 1149.0
offset_bottom = 495.0
grow_horizontal = 0
current_tab = 0

[node name="Image" type="Panel" parent="TabContainer"]
visible = false
layout_mode = 2
metadata/_tab_index = 0

[node name="VSplitContainer" type="VSplitContainer" parent="TabContainer/Image"]
layout_mode = 0
offset_left = 25.0
offset_top = 225.0
offset_right = 268.0
offset_bottom = 357.0

[node name="OptionButton" type="OptionButton" parent="TabContainer/Image/VSplitContainer"]
layout_mode = 2

[node name="Button" type="Button" parent="TabContainer/Image"]
layout_mode = 0
offset_left = 323.0
offset_top = 259.0
offset_right = 525.0
offset_bottom = 310.0
text = "GENERATE"
script = SubResource("GDScript_bgg2j")

[node name="RichTextLabel" type="RichTextLabel" parent="TabContainer/Image"]
layout_mode = 0
offset_left = 25.0
offset_top = 17.0
offset_right = 541.0
offset_bottom = 214.0
bbcode_enabled = true
text = "Using below controls you can generate [i]TileMap[/i] on basis of PNG representation of the map, using [b]grid-forge[/b]'s [i]GridMap2D[/i] as an intermediate.

Choose one of the provided PNGs to generate the tilemap.

Resulting [i]TileMap[/i] will have spaces between the tiles, to show the borders between tiles. "

[node name="Generate" type="Panel" parent="TabContainer"]
layout_mode = 2
metadata/_tab_index = 1

[node name="Size" type="VBoxContainer" parent="TabContainer/Generate"]
layout_mode = 1
offset_left = 37.0
offset_top = 137.0
offset_right = 293.0
offset_bottom = 207.0
alignment = 1

[node name="Width" parent="TabContainer/Generate/Size" instance=ExtResource("4_s24k0")]
layout_mode = 2
min_value = 5
max_value = 50

[node name="Height" parent="TabContainer/Generate/Size" instance=ExtResource("4_s24k0")]
layout_mode = 2
label_text = "Height"
min_value = 5
max_value = 50

[node name="SizeButton" type="Button" parent="TabContainer/Generate"]
layout_mode = 0
offset_left = 351.0
offset_top = 145.0
offset_right = 536.0
offset_bottom = 199.0
text = "Accept size and 
clear map"

[node name="Rules" type="OptionButton" parent="TabContainer/Generate"]
layout_mode = 0
<<<<<<< HEAD
offset_left = 351.0
offset_top = 206.0
offset_right = 539.0
offset_bottom = 247.0
item_count = 2
=======
offset_left = 344.0
offset_top = 179.0
offset_right = 532.0
offset_bottom = 237.0
>>>>>>> 5168f767
selected = 0
item_count = 2
popup/item_0/text = "Border Adjacency"
popup/item_1/text = "Identity Adjacency"
popup/item_1/id = 1

[node name="Queue" type="OptionButton" parent="TabContainer/Generate"]
layout_mode = 0
<<<<<<< HEAD
offset_left = 352.0
offset_top = 250.0
offset_right = 541.0
offset_bottom = 297.0
item_count = 2
=======
offset_left = 346.0
offset_top = 238.0
offset_right = 534.0
offset_bottom = 296.0
>>>>>>> 5168f767
selected = 0
item_count = 2
popup/item_0/text = "PositionQueue"
popup/item_1/text = "EntrophyQueue"
popup/item_1/id = 1

[node name="GenerateButton" type="Button" parent="TabContainer/Generate"]
layout_mode = 0
offset_left = 86.0
offset_top = 388.0
offset_right = 270.0
offset_bottom = 455.0
text = "Generate"

[node name="HistoryButton" type="Button" parent="TabContainer/Generate"]
layout_mode = 0
offset_left = 327.0
offset_top = 389.0
offset_right = 511.0
offset_bottom = 456.0
disabled = true
text = "Show process"

[node name="RuntimeError" type="Label" parent="TabContainer/Generate"]
layout_mode = 0
offset_left = 58.0
offset_top = 305.0
offset_right = 528.0
offset_bottom = 371.0
autowrap_mode = 2

[node name="AcceptDialog" type="AcceptDialog" parent="."]
position = Vector2i(295, 250)
size = Vector2i(550, 154)
dialog_autowrap = true

[node name="HoverCellPanel" type="Panel" parent="."]
offset_left = 580.0
offset_top = 496.0
offset_right = 1146.0
offset_bottom = 643.0

[node name="Label" type="Label" parent="HoverCellPanel"]
layout_mode = 0
offset_left = 23.0
offset_top = 7.0
offset_right = 545.0
offset_bottom = 55.0
text = "Hover Cell Data"
horizontal_alignment = 1
vertical_alignment = 1

[node name="AtlasCoord" type="Label" parent="HoverCellPanel"]
layout_mode = 0
offset_left = 22.0
offset_top = 47.0
offset_right = 199.0
offset_bottom = 88.0
text = "Atlas Coordinates"
vertical_alignment = 1
script = ExtResource("5_miaey")
label = "Atlas Coordinates"

[node name="TilePos" type="Label" parent="HoverCellPanel"]
layout_mode = 0
offset_left = 21.0
offset_top = 91.0
offset_right = 198.0
offset_bottom = 132.0
text = "Atlas Coordinates"
vertical_alignment = 1
script = ExtResource("5_miaey")
label = "Tile Position"

[node name="TileGenerator" type="TileGenerator" parent="." node_paths=PackedStringArray("collection", "modal")]
collection = NodePath("../TileCollections")
modal = NodePath("../AcceptDialog")

[node name="TileCollections" type="TileCollections" parent="." node_paths=PackedStringArray("modal")]
path_to_image = "res://tiles/all_tiles.png"
tileset = ExtResource("2_sxov8")
modal = NodePath("../AcceptDialog")

[node name="GenerationHistory" parent="." node_paths=PackedStringArray("collection") instance=ExtResource("6_l7l20")]
visible = false
top_level = true
anchors_preset = 0
anchor_right = 0.0
anchor_bottom = 0.0
offset_right = 1150.0
offset_bottom = 650.0
grow_horizontal = 1
grow_vertical = 1
theme = SubResource("Theme_pbcp7")
collection = NodePath("../TileCollections")

[node name="CollapsibleTilePlacer" parent="." node_paths=PackedStringArray("tilemap", "collection") instance=ExtResource("7_jppps")]
visible = false
offset_left = 12.0
offset_top = 109.0
offset_right = 676.0
offset_bottom = 541.0
tilemap = NodePath("../TileMapContainer/TileMap")
collection = NodePath("../TileCollections")

[connection signal="collapsible_clicked" from="TileMapContainer/TileMap" to="." method="_on_tile_map_collapsible_clicked"]
[connection signal="node_hovered" from="TileMapContainer/TileMap" to="." method="_on_tile_map_node_hovered"]
[connection signal="tab_changed" from="TabContainer" to="." method="_on_tab_container_tab_changed"]
[connection signal="pressed" from="TabContainer/Image/Button" to="." method="_on_button_pressed"]
[connection signal="pressed" from="TabContainer/Generate/SizeButton" to="." method="_on_size_button_pressed"]
[connection signal="pressed" from="TabContainer/Generate/GenerateButton" to="." method="_on_button_pressed_gen"]
[connection signal="pressed" from="TabContainer/Generate/HistoryButton" to="." method="_on_history_button_pressed"]
[connection signal="generation_error" from="TileGenerator" to="." method="_on_tile_generator_generation_error"]
[connection signal="generation_finished" from="TileGenerator" to="." method="_on_tile_generator_generation_finished"]
[connection signal="generation_runtime_error" from="TileGenerator" to="." method="_on_tile_generator_generation_runtime_error"]
[connection signal="panel_quitted" from="CollapsibleTilePlacer" to="." method="_on_collapsible_tile_placer_panel_quitted"]<|MERGE_RESOLUTION|>--- conflicted
+++ resolved
@@ -142,39 +142,21 @@
 
 [node name="Rules" type="OptionButton" parent="TabContainer/Generate"]
 layout_mode = 0
-<<<<<<< HEAD
 offset_left = 351.0
 offset_top = 206.0
 offset_right = 539.0
 offset_bottom = 247.0
 item_count = 2
-=======
-offset_left = 344.0
-offset_top = 179.0
-offset_right = 532.0
-offset_bottom = 237.0
->>>>>>> 5168f767
-selected = 0
-item_count = 2
 popup/item_0/text = "Border Adjacency"
 popup/item_1/text = "Identity Adjacency"
 popup/item_1/id = 1
 
 [node name="Queue" type="OptionButton" parent="TabContainer/Generate"]
 layout_mode = 0
-<<<<<<< HEAD
 offset_left = 352.0
 offset_top = 250.0
 offset_right = 541.0
 offset_bottom = 297.0
-item_count = 2
-=======
-offset_left = 346.0
-offset_top = 238.0
-offset_right = 534.0
-offset_bottom = 296.0
->>>>>>> 5168f767
-selected = 0
 item_count = 2
 popup/item_0/text = "PositionQueue"
 popup/item_1/text = "EntrophyQueue"
